[package]
authors = ["Adnan Ademovic <adnanademovic100@gmail.com>"]
license = "MIT"
name = "parameters"
repository = "https://github.com/adnanademovic/rosrust"
version = "0.0.1"

[dependencies]
<<<<<<< HEAD
env_logger = "0.5"
rosrust = "0.6.4"
=======
env_logger = "0.4.3"
rosrust = {path="../../rosrust"}
>>>>>>> d6ac5631
serde = "1.0.25"
serde_derive = "1.0.25"

[[bin]]
name = "parameters"
path = "src/parameters.rs"<|MERGE_RESOLUTION|>--- conflicted
+++ resolved
@@ -6,13 +6,8 @@
 version = "0.0.1"
 
 [dependencies]
-<<<<<<< HEAD
 env_logger = "0.5"
-rosrust = "0.6.4"
-=======
-env_logger = "0.4.3"
 rosrust = {path="../../rosrust"}
->>>>>>> d6ac5631
 serde = "1.0.25"
 serde_derive = "1.0.25"
 
